########################################
# set up the project basic information #
########################################

# project name
PROJECT(MAXSUM-CPP)

# minimum cmake version required
CMAKE_MINIMUM_REQUIRED(VERSION 2.6)

# add or remove debugging info
SET(CMAKE_BUILD_TYPE Debug)
#SET(CMAKE_BUILD_TYPE Release)

# verbose makefile
SET(CMAKE_VERBOSE_MAKEFILE OFF)

set(CMAKE_MODULE_PATH ${PROJECT_SOURCE_DIR})

# output directory for binaries and libraries
SET(BIN ${CMAKE_SOURCE_DIR}/bin)
SET(LIB ${CMAKE_SOURCE_DIR}/lib)

<<<<<<< HEAD
# find eigen linear algebra library
set(CMAKE_MODULE_PATH ${PROJECT_SOURCE_DIR})
find_package(Eigen3 3.1.0)
=======
set(Boost_USE_STATIC_LIBS        ON)
set(Boost_USE_MULTITHREADED      ON)
set(Boost_USE_STATIC_RUNTIME    OFF)
find_package(Boost 1.40.0)
>>>>>>> 0eb930c6

###########################################
# Generate Documentation                  #
###########################################
# add a target to generate API documentation with Doxygen
find_package(Doxygen)
if(DOXYGEN_FOUND)
configure_file(${CMAKE_CURRENT_SOURCE_DIR}/Doxyfile.in ${CMAKE_CURRENT_BINARY_DIR}/Doxyfile @ONLY)
add_custom_target(doc
   ${DOXYGEN_EXECUTABLE} ${CMAKE_CURRENT_BINARY_DIR}/Doxyfile
   WORKING_DIRECTORY ${CMAKE_CURRENT_BINARY_DIR}
   COMMENT "Generating API documentation with Doxygen" VERBATIM
   )
endif(DOXYGEN_FOUND)

###########################################
# Dump exec and libraries in the same place
###########################################

# set the output directories
SET(LIBRARY_OUTPUT_PATH ${LIB} CACHE PATH "Output directory for the libraries")
SET(EXECUTABLE_OUTPUT_PATH ${BIN} CACHE PATH "Output directory for the executables")

find_package(Eigen3 3.1.0)
# allow linking to these directories
<<<<<<< HEAD
INCLUDE_DIRECTORIES(${CMAKE_SOURCE_DIR}/include ${EIGEN3_INCLUDE_DIR})
=======
INCLUDE_DIRECTORIES(${CMAKE_SOURCE_DIR}/include ${Boost_INCLUDE_DIRS})
>>>>>>> 0eb930c6
LINK_DIRECTORIES(${LIBRARY_OUTPUT_PATH})

############################
# make an uninstall target #
############################

#CONFIGURE_FILE(
# 	"${CMAKE_CURRENT_SOURCE_DIR}/UninstallScript.cmake.in"
#  	"${CMAKE_CURRENT_BINARY_DIR}/UninstallScript.cmake"
#  	IMMEDIATE @ONLY
#)

#ADD_CUSTOM_TARGET(uninstall
#  "${CMAKE_COMMAND}" -P "${CMAKE_CURRENT_BINARY_DIR}/UninstallScript.cmake")

#############################
# compile project library   #
#############################
FILE(GLOB MAX_SUM_SRC src/*.cpp)
ADD_LIBRARY(MaxSum SHARED ${MAX_SUM_SRC})

###############################
# build test harnesses        #
###############################
ADD_EXECUTABLE(utilHarness tests/utilHarness.cpp)
ADD_EXECUTABLE(stdHarness tests/stdHarness.cpp)
ADD_EXECUTABLE(funHarness tests/funHarness.cpp)
ADD_EXECUTABLE(mathHarness tests/mathHarness.cpp)
ADD_EXECUTABLE(domainHarness tests/domainHarness.cpp)
ADD_EXECUTABLE(agg1Harness tests/agg1Harness.cpp)
ADD_EXECUTABLE(agg2Harness tests/agg2Harness.cpp)
ADD_EXECUTABLE(postHarness tests/postHarness.cpp)
ADD_EXECUTABLE(maxsumHarness tests/maxsumHarness.cpp)
ADD_EXECUTABLE(limitsHarness tests/limitsHarness.cpp)
TARGET_LINK_LIBRARIES (utilHarness MaxSum)
TARGET_LINK_LIBRARIES (funHarness MaxSum)
TARGET_LINK_LIBRARIES (stdHarness MaxSum)
TARGET_LINK_LIBRARIES (mathHarness MaxSum)
TARGET_LINK_LIBRARIES (domainHarness MaxSum)
TARGET_LINK_LIBRARIES (agg1Harness MaxSum)
TARGET_LINK_LIBRARIES (agg2Harness MaxSum)
TARGET_LINK_LIBRARIES (postHarness MaxSum)
TARGET_LINK_LIBRARIES (maxsumHarness MaxSum)
TARGET_LINK_LIBRARIES (limitsHarness MaxSum)

###############################
# enable testing              #
###############################
ENABLE_TESTING()
ADD_TEST(LIMITS_TEST ${CMAKE_SOURCE_DIR}/bin/limitsHarness)
ADD_TEST(STDLIB_TEST ${CMAKE_SOURCE_DIR}/bin/stdHarness)
ADD_TEST(MATH_TEST ${CMAKE_SOURCE_DIR}/bin/mathHarness)
ADD_TEST(UTIL_TEST ${CMAKE_SOURCE_DIR}/bin/utilHarness)
ADD_TEST(FUNCTION_TEST ${CMAKE_SOURCE_DIR}/bin/funHarness)
ADD_TEST(DOMAIN_TEST ${CMAKE_SOURCE_DIR}/bin/domainHarness)
ADD_TEST(AGG1_TEST ${CMAKE_SOURCE_DIR}/bin/agg1Harness)
ADD_TEST(AGG2_TEST ${CMAKE_SOURCE_DIR}/bin/agg2Harness)
ADD_TEST(POST_TEST ${CMAKE_SOURCE_DIR}/bin/postHarness)
ADD_TEST(MAXSUM_TEST ${CMAKE_SOURCE_DIR}/bin/maxsumHarness)
<|MERGE_RESOLUTION|>--- conflicted
+++ resolved
@@ -9,8 +9,8 @@
 CMAKE_MINIMUM_REQUIRED(VERSION 2.6)
 
 # add or remove debugging info
-SET(CMAKE_BUILD_TYPE Debug)
-#SET(CMAKE_BUILD_TYPE Release)
+#SET(CMAKE_BUILD_TYPE Debug)
+SET(CMAKE_BUILD_TYPE Release)
 
 # verbose makefile
 SET(CMAKE_VERBOSE_MAKEFILE OFF)
@@ -21,16 +21,15 @@
 SET(BIN ${CMAKE_SOURCE_DIR}/bin)
 SET(LIB ${CMAKE_SOURCE_DIR}/lib)
 
-<<<<<<< HEAD
 # find eigen linear algebra library
 set(CMAKE_MODULE_PATH ${PROJECT_SOURCE_DIR})
 find_package(Eigen3 3.1.0)
-=======
+
+# find boost
 set(Boost_USE_STATIC_LIBS        ON)
 set(Boost_USE_MULTITHREADED      ON)
 set(Boost_USE_STATIC_RUNTIME    OFF)
 find_package(Boost 1.40.0)
->>>>>>> 0eb930c6
 
 ###########################################
 # Generate Documentation                  #
@@ -56,11 +55,7 @@
 
 find_package(Eigen3 3.1.0)
 # allow linking to these directories
-<<<<<<< HEAD
-INCLUDE_DIRECTORIES(${CMAKE_SOURCE_DIR}/include ${EIGEN3_INCLUDE_DIR})
-=======
-INCLUDE_DIRECTORIES(${CMAKE_SOURCE_DIR}/include ${Boost_INCLUDE_DIRS})
->>>>>>> 0eb930c6
+INCLUDE_DIRECTORIES(${CMAKE_SOURCE_DIR}/include ${EIGEN3_INCLUDE_DIR} ${Boost_INCLUDE_DIRS})
 LINK_DIRECTORIES(${LIBRARY_OUTPUT_PATH})
 
 ############################
